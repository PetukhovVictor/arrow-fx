plugins {
    id "maven-publish"
    id "base"
    id "org.jetbrains.kotlin.jvm"
    id "org.jetbrains.kotlin.kapt"
    id "net.rdrei.android.buildtimetracker"
    id "org.jetbrains.dokka"
    id "org.jlleitschuh.gradle.ktlint"
    id "ru.vyarus.animalsniffer"
}

apply from: "$SUBPROJECT_CONF"
apply from: "$DOC_CONF"
apply from: "$PUBLISH_CONF"

dependencies {
    compile project(":arrow-fx")
    compile "org.jetbrains.kotlin:kotlin-stdlib-jdk7:$KOTLIN_VERSION"
    testRuntime "org.junit.vintage:junit-vintage-engine:$JUNIT_VINTAGE_VERSION"
    testCompile "io.kotlintest:kotlintest-runner-junit5:$KOTLIN_TEST_VERSION"
<<<<<<< HEAD
    testCompile "io.arrow-kt:arrow-test:$VERSION_NAME"
=======
    testCompile project(":arrow-fx-test")
>>>>>>> 6e60041e
    testCompile project(":arrow-fx")

    compile "io.arrow-kt:arrow-annotations:$VERSION_NAME"
    kapt "io.arrow-kt:arrow-meta:$VERSION_NAME"
    kaptTest "io.arrow-kt:arrow-meta:$VERSION_NAME"
}<|MERGE_RESOLUTION|>--- conflicted
+++ resolved
@@ -18,11 +18,7 @@
     compile "org.jetbrains.kotlin:kotlin-stdlib-jdk7:$KOTLIN_VERSION"
     testRuntime "org.junit.vintage:junit-vintage-engine:$JUNIT_VINTAGE_VERSION"
     testCompile "io.kotlintest:kotlintest-runner-junit5:$KOTLIN_TEST_VERSION"
-<<<<<<< HEAD
-    testCompile "io.arrow-kt:arrow-test:$VERSION_NAME"
-=======
     testCompile project(":arrow-fx-test")
->>>>>>> 6e60041e
     testCompile project(":arrow-fx")
 
     compile "io.arrow-kt:arrow-annotations:$VERSION_NAME"
