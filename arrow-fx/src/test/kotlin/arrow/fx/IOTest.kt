package arrow.fx

import arrow.Kind
import arrow.core.Either
import arrow.core.Left
import arrow.core.None
import arrow.core.Right
import arrow.core.Some
import arrow.core.Tuple4
import arrow.core.identity
import arrow.core.right
import arrow.fx.IO.Companion.just
import arrow.fx.extensions.fx
import arrow.fx.extensions.io.applicative.applicative
import arrow.fx.extensions.io.async.async
import arrow.fx.extensions.io.concurrent.concurrent
import arrow.fx.extensions.io.concurrent.parMapN
import arrow.fx.extensions.io.dispatchers.dispatchers
import arrow.fx.extensions.io.functor.functor
import arrow.fx.extensions.io.monad.monad
import arrow.fx.extensions.toIO
import arrow.fx.extensions.toIOException
import arrow.fx.internal.parMap2
import arrow.fx.internal.parMap3
import arrow.fx.typeclasses.ExitCase2
import arrow.fx.typeclasses.milliseconds
import arrow.fx.typeclasses.seconds
import arrow.test.UnitSpec
import arrow.test.concurrency.SideEffect
import arrow.test.generators.GenK
import arrow.test.generators.throwable
import arrow.test.laws.ConcurrentLaws
import arrow.typeclasses.Eq
import arrow.typeclasses.EqK
import io.kotlintest.fail
import io.kotlintest.properties.Gen
import io.kotlintest.properties.forAll
import io.kotlintest.shouldBe
import kotlinx.coroutines.CoroutineName
import kotlinx.coroutines.newSingleThreadContext
import kotlin.coroutines.AbstractCoroutineContextElement
import kotlin.coroutines.EmptyCoroutineContext

@kotlinx.coroutines.ObsoleteCoroutinesApi
class IOTest : UnitSpec() {

  private val other = newSingleThreadContext("other")
  private val all = newSingleThreadContext("all")
  private val NonBlocking = IO.dispatchers<Nothing>().default()

  init {
    testLaws(ConcurrentLaws.laws(IO.concurrent(), IO.functor(), IO.applicative(), IO.monad(), IO.genK(), IO.eqK()))

    "should defer evaluation until run" {
      var run = false
      val ioa = IO { run = true }
      run shouldBe false
      ioa.unsafeRunSync()
      run shouldBe true
    }

    class MyException : Exception()

    "should catch exceptions within main block" {
      val exception = MyException()
      val ioa = IO { throw exception }
      val result: Either<Throwable, Nothing> =
        ioa.attempt().unsafeRunSync()

      val expected = Left(exception)

      result shouldBe expected
    }

    "should yield immediate successful invoke value" {
      val run = IO { 1 }.unsafeRunSync()

      val expected = 1

      run shouldBe expected
    }

    "should yield immediate successful effect value" {
      val run = IO.effect { 1 }.unsafeRunSync()

      val expected = 1

      run shouldBe expected
    }

    "should yield immediate successful pure value" {
      val run = just(1).unsafeRunSync()

      val expected = 1

      run shouldBe expected
    }

    "should throw immediate failure by raiseError" {
      try {
        IO.raiseException<Int>(MyException()).unsafeRunSync()
        fail("")
      } catch (myException: MyException) {
        // Success
      } catch (throwable: Throwable) {
        fail("Should only throw MyException")
      }
    }

    "should return immediate value by uncancelable" {
      val run = just(1).uncancelable().unsafeRunSync()

      val expected = 1

      run shouldBe expected
    }

    "should time out on unending unsafeRunTimed" {
      val never = IO.async<Nothing>().never<Int>().fix()
      val start = System.currentTimeMillis()
      val received = never.unsafeRunTimed(100.milliseconds)
      val elapsed = System.currentTimeMillis() - start

      received shouldBe None
      (elapsed >= 100) shouldBe true
    }

    "should return an Error value from unsafeRunTimed" {
      val someError = "domain error"
      val failure = IO.raiseError<String, Int?>(someError)
      val received = failure.unsafeRunTimed(100.milliseconds)

      received shouldBe Some(Left(someError))
    }

    "should return a null value from unsafeRunTimed" {
      val never = just<Int?>(null)
      val received = never.unsafeRunTimed(100.milliseconds)

      received shouldBe Some(Right(null))
    }

    "should return a null value from unsafeRunSync" {
      val value = just<Int?>(null).unsafeRunSync()

      value shouldBe null
    }

    "should complete when running a pure value with unsafeRunAsync" {
      val expected = 0
      just(expected).unsafeRunAsync { either ->
        either.fold({ fail("") }, { it shouldBe expected })
      }
    }

    "should complete when running a return value with unsafeRunAsync" {
      val expected = 0
      IO { expected }.unsafeRunAsync { either ->
        either.fold({ fail("") }, { it shouldBe expected })
      }
    }

    "should return an error when running an exception with unsafeRunAsync" {
      IO.raiseException<Int>(MyException()).unsafeRunAsync { either ->
        either.fold({
          when (it) {
            is MyException -> {
            }
            else -> fail("Should only throw MyException")
          }
        }, { fail("") })
      }
    }

    "should return exceptions within main block with unsafeRunAsync" {
      val exception = MyException()
      val ioa = IO<Int> { throw exception }
      ioa.unsafeRunAsync { either ->
        either.fold({ it shouldBe exception }, { fail("") })
      }
    }

    "should return exceptions within main block with unsafeRunAsyncCancellable" {
      val exception = MyException()
      val ioa = IO<Int> { throw exception }
      ioa.unsafeRunAsyncCancellable { either ->
        either.fold({ it shouldBe exception }, { fail("") })
      }
    }

    "should rethrow exceptions within run block with unsafeRunAsync" {
      try {
        val exception = MyException()
        val ioa = IO<Int> { throw exception }
        ioa.unsafeRunAsync { either ->
          either.fold({ throw it }, { fail("") })
        }
        fail("Should rethrow the exception")
      } catch (myException: MyException) {
        // Success
      } catch (throwable: Throwable) {
        fail("Should only throw MyException but was $throwable")
      }
    }

    "should rethrow exceptions within run block with unsafeRunAsyncCancelable" {
      try {
        val exception = MyException()
        val ioa = IO<Int> { throw exception }
        ioa.unsafeRunAsyncCancellable { either ->
          either.fold({ throw it }, { fail("") })
        }
        fail("Should rethrow the exception")
      } catch (myException: MyException) {
        // Success
      } catch (throwable: Throwable) {
        fail("Should only throw MyException but was $throwable")
      }
    }

    "should return an error when running an exception with runAsync" {
      IO.raiseException<Int>(MyException()).runAsync { either ->
        either.fold({
          when (it) {
            is MyException -> {
              IO { }
            }
            else -> fail("Should only throw MyException")
          }
        }, { fail("") }, { fail("") })
      }.unsafeRunSyncEither()
    }

    "should return exceptions within main block with runAsync" {
      val exception = MyException()
      val ioa = IO { throw exception }
      ioa.runAsync { either ->
        either.fold({ IO { it shouldBe exception } }, { fail("") }, { fail("") })
      }.unsafeRunSyncEither()
    }

    "should rethrow exceptions within run block with runAsync" {
      try {
        val exception = MyException()
        val ioa = IO { throw exception }
        ioa.runAsync { either ->
          either.fold({ throw it }, { fail("") }, { fail("") })
        }.unsafeRunSync()
        fail("Should rethrow the exception")
      } catch (throwable: AssertionError) {
        fail("${throwable.message}")
      } catch (throwable: Throwable) {
        // Success
      }
    }

    "should map values correctly on success" {
      val run = just(1).map { it + 1 }.unsafeRunSync()

      val expected = 2

      run shouldBe expected
    }

    "should flatMap values correctly on success" {
      val run = just(1).flatMap { num -> IO { num + 1 } }.unsafeRunSync()

      val expected = 2

      run shouldBe expected
    }

    "invoke is called on every run call" {
      val sideEffect = SideEffect()
      val io = IO { sideEffect.increment(); 1 }
      io.unsafeRunSync()
      io.unsafeRunSync()

      sideEffect.counter shouldBe 2
    }

    "effect is called on every run call" {
      val sideEffect = SideEffect()
      val io = IO.effect { sideEffect.increment(); 1 }
      io.unsafeRunSync()
      io.unsafeRunSync()

      sideEffect.counter shouldBe 2
    }

    "effect is called on the correct ctx" {
      val io = IO.effect(all) { Thread.currentThread().name }
      io.unsafeRunSync() shouldBe "all"
    }

    "CoroutineContext state should be correctly managed between boundaries" {
      val ctxA = TestContext()
      val ctxB = CoroutineName("ctxB")
      // We have to explicitly reference kotlin.coroutines.coroutineContext since `TestContext` overrides this property.
      IO.effect { kotlin.coroutines.coroutineContext shouldBe EmptyCoroutineContext }
        .continueOn(ctxA)
        .flatMap { IO.effect { kotlin.coroutines.coroutineContext shouldBe ctxA } }
        .continueOn(ctxB)
        .flatMap { IO.effect { kotlin.coroutines.coroutineContext shouldBe ctxB } }
        .unsafeRunSync()
    }

    "fx should defer evaluation until run" {
      var run = false
      val program = IO.fx<Nothing, Unit> {
        run = true
      }

      run shouldBe false
      program.unsafeRunSync()
      run shouldBe true
    }

    "fx can switch execution context state across not/bind" {
      val program = IO.fx<Nothing, Unit> {
        val ctx = !IO.effect { kotlin.coroutines.coroutineContext }
        !IO.effect { ctx shouldBe EmptyCoroutineContext }
        continueOn(all)
        val ctx2 = !IO.effect { Thread.currentThread().name }
        !IO.effect { ctx2 shouldBe "all" }
      }

      program.unsafeRunSync()
    }

    "fx can pass context state across not/bind" {
      val program = IO.fx<Nothing, Unit> {
        val ctx = !IO.effect { kotlin.coroutines.coroutineContext }
        !IO.effect { ctx shouldBe EmptyCoroutineContext }
        continueOn(CoroutineName("Simon"))
        val ctx2 = !IO.effect { kotlin.coroutines.coroutineContext }
        !IO.effect { ctx2 shouldBe CoroutineName("Simon") }
      }

      program.unsafeRunSync()
    }

    "fx will respect thread switching across not/bind" {
      val program = IO.fx<Nothing, Unit> {
        continueOn(all)
        val initialThread = !IO.effect { Thread.currentThread().name }
        !(0..130).map { i -> IO.effect { i } }.parSequence()
        val continuedThread = !IO.effect { Thread.currentThread().name }
        continuedThread shouldBe initialThread
      }

      program.unsafeRunSync()
    }

    "unsafeRunTimed times out with None result" {
      val never = IO.async<Nothing>().never<Unit>().fix()
      val result = never.unsafeRunTimed(100.milliseconds)
      result shouldBe None
    }

    "parallel execution with single threaded context makes all IOs start at the same time" {
      val order = mutableListOf<Long>()

      fun makePar(num: Long): IO<Nothing, Long> =
        IO(newSingleThreadContext("$num")) {
          // Sleep according to my number
          Thread.sleep(num * 100)
        }.map {
          // Add myself to order list
          order.add(num)
          num
        }

      val result =
        all.parMapN(
          makePar(6), makePar(3), makePar(2), makePar(4), makePar(1), makePar(5)) { six, tree, two, four, one, five -> listOf(six, tree, two, four, one, five) }
          .unsafeRunSync()

      result shouldBe listOf(6L, 3, 2, 4, 1, 5)
      order.toList() shouldBe listOf(1L, 2, 3, 4, 5, 6)
    }

    "parallel execution preserves order for synchronous IOs" {
      val order = mutableListOf<Long>()

      fun IO<Nothing, Long>.order() =
        map {
          order.add(it)
          it
        }

      fun makePar(num: Long): IO<Nothing, Long> =
        IO.sleep((num * 100).milliseconds)
          .map { num }.order()

      val result =
        all.parMapN(
          makePar(6), just(1L).order(), makePar(4), IO.defer { just(2L) }.order(), makePar(5), IO { 3L }.order()) { six, one, four, two, five, three -> listOf(six, one, four, two, five, three) }
          .unsafeRunSync()

      result shouldBe listOf(6L, 1, 4, 2, 5, 3)
      order.toList() shouldBe listOf(1L, 2, 3, 4, 5, 6)
    }

    "Races are scheduled in the correct order" {
      val order = mutableListOf<Int>()

      fun makePar(num: Int): IO<Nothing, Int> =
        IO.effect {
          order.add(num)
        }.followedBy(IO.sleep((num * 200L).milliseconds))
          .map { num }

      val result = IO.raceN(
        all,
        makePar(9),
        makePar(8),
        makePar(7),
        makePar(6),
        makePar(5),
        makePar(4),
        makePar(3),
        makePar(2),
        makePar(1)
      ).unsafeRunSync()

      result shouldBe Race9.Ninth(1)
      order shouldBe listOf(9, 8, 7, 6, 5, 4, 3, 2, 1)
    }

    "parallel mapping is done in the expected CoroutineContext" {
      fun makePar(num: Long) =
        IO(newSingleThreadContext("$num")) {
          // Sleep according to my number
          Thread.sleep(num * 100)
          num
        }

      val result =
        all.parMapN(
          makePar(6), just(1L), makePar(4), IO.defer { just(2L) }, makePar(5), IO { 3L }) { _, _, _, _, _, _ ->
          Thread.currentThread().name
        }.unsafeRunSync()

      // Will always result in "6" since it will always finish last (sleeps longest by makePar).
      result shouldBe "6"
    }

    "parallel IO#defer, IO#suspend and IO#async are run in the expected CoroutineContext" {
      val result =
        all.parMapN(
          IO { Thread.currentThread().name },
          IO.defer { just(Thread.currentThread().name) },
          IO.async<Nothing, String> { cb -> cb(IOResult.Success(Thread.currentThread().name)) },
          IO(other) { Thread.currentThread().name },
          ::Tuple4)
          .unsafeRunSync()

      result shouldBe Tuple4("all", "all", "all", "other")
    }

    "unsafeRunAsyncCancellable should cancel correctly" {
      IO.async<Nothing, Int> { cb ->
        val cancel =
          IO(all) { }
            .flatMap { IO.async<Nothing, Int> { cb -> Thread.sleep(500); cb(IOResult.Success(1)) } }
            .unsafeRunAsyncCancellableEither(OnCancel.Silent) {
              cb(it)
            }
        IO(other) { }
          .unsafeRunAsync { cancel() }
      }.unsafeRunTimed(2.seconds) shouldBe None
    }

    "unsafeRunAsyncCancellable should throw the appropriate exception" {
      IO.async<Nothing, Throwable> { cb ->
        val cancel =
          IO(all) { }
            .flatMap { IO.async<Nothing, Int> { cb -> Thread.sleep(500); cb(IOResult.Success(1)) } }
            .unsafeRunAsyncCancellable(OnCancel.ThrowCancellationException) {
              it.fold({ t -> cb(IOResult.Success(t)) }, { })
            }
        IO(other) { }
          .unsafeRunAsync { cancel() }
      }.unsafeRunTimed(2.seconds) shouldBe Some(Right(OnCancel.CancellationException))
    }

    "IOFrame should always be called when using IO.Bind" {
      val ThrowableAsStringFrame = object : IOFrame<Any?, Any?, IOOf<Nothing, String>> {
        override fun invoke(a: Any?) = just(a.toString())

        override fun recover(e: Throwable) = just(e.message ?: "")

        override fun handleError(e: Any?) = just(e.toString())
      }

      forAll(Gen.string()) { message ->
        IO.Bind(IO.raiseException(RuntimeException(message)), ThrowableAsStringFrame as (Int) -> IO<Nothing, String>)
          .unsafeRunSync() == message
      }
    }

    "unsafeRunAsyncCancellable can cancel even for infinite asyncs" {
      IO.async<Nothing, Int> { cb ->
        val cancel =
          IO(all) { }
            .flatMap { IO.async<Nothing, Int> { Thread.sleep(5000); } }
            .unsafeRunAsyncCancellableEither(OnCancel.ThrowCancellationException) {
              cb(it)
            }
        IO(other) { Thread.sleep(500); }
          .unsafeRunAsync { cancel() }
      }.unsafeRunTimed(2.seconds) shouldBe None
    }

    "IO.binding should for comprehend over IO" {
      val result = IO.fx<Nothing, Int> {
        val x = !IO.just(1)
        val y = !IO { x + 1 }
        y
      }.fix()
      result.unsafeRunSync() shouldBe 2
    }

    "IO bracket cancellation should release resource with cancel exit status" {
      IO.fx<Nothing, ExitCase2<Throwable>> {
        val p = !Promise<ExitCase2<Throwable>>()
        IO.just(0L).bracketCase(
          use = { IO.never },
          release = { _, exitCase -> p.complete(exitCase) }
        )
          .unsafeRunAsyncCancellable { }
          .invoke() // cancel immediately

        !p.get()
      }.unsafeRunSync() shouldBe ExitCase2.Canceled
    }

    "Cancelable should run CancelToken" {
      IO.fx<Nothing, Unit> {
        val p = !Promise<Unit>()
        IO.cancelable<Nothing, Unit> {
          p.complete(Unit)
        }.unsafeRunAsyncCancellable { }
          .invoke()

        !p.get()
      }.unsafeRunSync() shouldBe Unit
    }

    "CancelableF should run CancelToken" {
      IO.fx<Nothing, Unit> {
        val p = !Promise<Unit>()
        IO.cancelableF<Nothing, Unit> {
          IO { p.complete(Unit) }
        }.unsafeRunAsyncCancellable { }
          .invoke()

        !p.get()
      }.unsafeRunSync() shouldBe Unit
    }

    "IO should cancel cancelable on dispose" {
      Promise.uncancelable<IOPartialOf<Nothing>, Unit>(IO.async()).flatMap { latch ->
        IO {
          IO.cancelable<Nothing, Unit> {
            latch.complete(Unit)
          }.unsafeRunAsyncCancellable { }
            .invoke()
        }.flatMap { latch.get() }
      }.unsafeRunSync()
    }

    "guarantee should be called on finish with error" {
      IO.fx<Nothing, Unit> {
        val p = !Promise<Unit>()
        IO.effect { throw Exception() }.guarantee(p.complete(Unit)).attempt().bind()
        !p.get()
      }.unsafeRunTimed(1.seconds) shouldBe Some(Right(Unit))
    }

<<<<<<< HEAD
    "onException should be called on finish with error" {
      IO.fx<Nothing, Unit> {
        val p = !Promise<Unit>()
        !IO.effect<Int> { throw Exception() }.onException(p.complete(Unit)).attempt()
        !p.get()
      }.unsafeRunTimed(1.seconds) shouldBe Some(Right(Unit))
    }

=======
>>>>>>> c4393b03
    "Bracket should be stack safe" {
      val size = 5000

      fun ioBracketLoop(i: Int): IO<Nothing, Int> =
        IO.unit.bracket(use = { just(i + 1) }, release = { IO.unit }).flatMap { ii ->
          if (ii < size) ioBracketLoop(ii)
          else just(ii)
        }

      just(1).flatMap { ioBracketLoop(0) }.unsafeRunSync() shouldBe size
    }

    "GuaranteeCase should be stack safe" {
      val size = 5000

      fun ioGuaranteeCase(i: Int): IO<Nothing, Int> =
        IO.unit.guaranteeCase { IO.unit }.flatMap {
          val ii = i + 1
          if (ii < size) ioGuaranteeCase(ii)
          else just(ii)
        }

      just(1).flatMap { ioGuaranteeCase(0) }.unsafeRunSync() shouldBe size
    }

    "Async should be stack safe" {
      val size = 5000

      fun ioAsync(i: Int): IO<Nothing, Int> = IO.async<Nothing, Int> { cb ->
        cb(IOResult.Success(i))
      }.flatMap { ii ->
        if (ii < size) ioAsync(ii + 1)
        else just(ii)
      }

      just(1).flatMap(::ioAsync).unsafeRunSync() shouldBe size
    }

    "IORacePair should be stack safe" {
      val size = 5000

      fun ioRacePair(i: Int): IO<Nothing, Int> =
        IO.racePair(IO.dispatchers<Nothing>().default(), IO.never, if (i < size) ioRacePair(i + 1) else just(i))
          .map { res ->
            res.fold(
              { a, _ -> a },
              { _, b -> b }
            )
          }

      just(1).flatMap(::ioRacePair).unsafeRunSync() shouldBe size
    }

    "IORaceTriple should be stack safe" {
      val size = 5000

      fun ioRaceTriple(i: Int): IO<Nothing, Int> =
        IO.raceTriple(IO.dispatchers<Nothing>().default(), IO.never, IO.never, if (i < size) ioRaceTriple(i + 1) else just(i))
          .map { res ->
            res.fold(
              { a, _, _ -> a },
              { _, b, _ -> b },
              { _, _, c -> c }
            )
          }

      just(1).flatMap(::ioRaceTriple).unsafeRunSync() shouldBe size
    }

    "race2 should be stack safe" {
      val size = 5000

      fun ioRace2(i: Int): IO<Nothing, Int> =
        IO.raceN(IO.never, if (i < size) ioRace2(i + 1) else just(i))
          .map { it.fold(::identity, ::identity) }

      just(1).flatMap(::ioRace2).unsafeRunSync() shouldBe size
    }

    "race3 should be stack safe" {
      val size = 5000

      fun ioRace3(i: Int): IO<Nothing, Int> =
        IO.raceN(IO.never, IO.never, if (i < size) ioRace3(i + 1) else just(i))
          .map { it.fold(::identity, ::identity, ::identity) }

      just(1).flatMap(::ioRace3).unsafeRunSync() shouldBe size
    }

    "IORace4 should be stack safe" {
      val size = 5000

      fun ioRace4(i: Int): IO<Nothing, Int> =
        IO.raceN(IO.never, IO.never, IO.never, if (i < size) ioRace4(i + 1) else just(i))
          .map {
            it.fold(
              ::identity,
              ::identity,
              ::identity,
              ::identity
            )
          }

      just(1).flatMap(::ioRace4).unsafeRunSync() shouldBe size
    }

    "IORace5 should be stack safe" {
      val size = 5000

      fun ioRace5(i: Int): IO<Nothing, Int> =
        IO.raceN(IO.never, IO.never, IO.never, IO.never, if (i < size) ioRace5(i + 1) else just(i)).map {
          it.fold(
            ::identity,
            ::identity,
            ::identity,
            ::identity,
            ::identity
          )
        }

      just(1).flatMap(::ioRace5).unsafeRunSync() shouldBe size
    }

    "IORace6 should be stack safe" {
      val size = 5000

      fun ioRace6(i: Int): IO<Nothing, Int> =
        IO.raceN(IO.never, IO.never, IO.never, IO.never, IO.never, if (i < size) ioRace6(i + 1) else just(i))
          .map {
            it.fold(
              ::identity,
              ::identity,
              ::identity,
              ::identity,
              ::identity,
              ::identity
            )
          }

      just(1).flatMap(::ioRace6).unsafeRunSync() shouldBe size
    }

    "forked race2 should run" {
      IO.fx<Nothing, Either<Int, Int>> {
        IO.raceN(
          IO.sleep(10.seconds).followedBy(IO.effect { 1 }),
          IO.effect { 3 }
        ).fork().bind().join().bind()
      }.unsafeRunSync() shouldBe 3.right()
    }

    "forked race3 should run" {
      IO.fx<Nothing, Race3<out Int, out Int, out Int>> {
        IO.raceN(
          IO.sleep(10.seconds).followedBy(IO.effect { 1 }),
          IO.sleep(10.seconds).followedBy(IO.effect { 3 }),
          IO.effect { 2 }
        ).fork().bind().join().bind()
      }.unsafeRunSync() shouldBe Race3.Third(2)
    }

    "forked racePair should run" {
      IO.fx<Nothing, Int> {
        val res = IO.racePair(
          IO.dispatchers<Nothing>().default(),
          IO.sleep(10.seconds).followedBy(IO.effect { 2 }),
          IO.effect { 1 }
        ).fork().bind().join().bind()

        res.fold(
          { a, _ -> a },
          { _, b -> b }
        )
      }.suspended() shouldBe Right(1)
    }

    "forked triple racePair should run" {
      IO.fx<Nothing, Int> {
        val res = IO.raceTriple(
          IO.dispatchers<Nothing>().default(),
          IO.sleep(1.seconds).followedBy(IO.effect { 1 }),
          IO.sleep(2.seconds).followedBy(IO.effect { 3 }),
          IO.effect { 2 }
        ).fork().bind().join().bind()

        res.fold(
          { a, _, _ -> a },
          { _, b, _ -> b },
          { _, _, c -> c }
        )
      }.suspended() shouldBe Right(2)
    }

    "IOParMap2 should be stack safe" {
      val size = 5000

      fun ioParMap2(i: Int): IO<Nothing, Int> =
        IO.parMapN(just(i), if (i < size) ioParMap2(i + 1) else just(i)) { _, ii -> ii }

      just(1).flatMap(::ioParMap2).unsafeRunSync() shouldBe size
    }

    "IOParMap3 should be stack safe" {
      val size = 5000

      fun ioParMap3(i: Int): IO<Nothing, Int> =
        IO.parMapN(just(i), IO.unit, if (i < size) ioParMap3(i + 1) else just(i)) { _, _, ii -> ii }

      just(1).flatMap(::ioParMap3).unsafeRunSync() shouldBe size
    }

    "IOParMap2 left handles null" {
      IO.parMapN(just<Int?>(null), IO.unit) { _, unit -> unit }
        .unsafeRunSync() shouldBe Unit
    }

    "IOParMap2 right handles null" {
      IO.parMapN(IO.unit, IO.just<Int?>(null)) { unit, _ -> unit }
        .unsafeRunSync() shouldBe Unit
    }

    "IOParMap3 left handles null" {
      IO.parMapN(just<Int?>(null), IO.unit, IO.unit) { _, unit, _ -> unit }
        .unsafeRunSync() shouldBe Unit
    }

    "IOParMap3 middle handles null" {
      IO.parMapN(IO.unit, IO.just<Int?>(null), IO.unit) { unit, _, _ -> unit }
        .unsafeRunSync() shouldBe Unit
    }

    "IOParMap3 right handles null" {
      IO.parMapN(IO.unit, IO.unit, IO.just<Int?>(null)) { unit, _, _ -> unit }
        .unsafeRunSync() shouldBe Unit
    }

    "ConcurrentParMap2 left handles null" {
      IO.concurrent<Nothing>().parMap2(NonBlocking, IO.just<Int?>(null), IO.unit) { _, unit -> unit }
        .fix().unsafeRunSync() shouldBe Unit
    }

    "ConcurrentParMap2 right handles null" {
      IO.concurrent<Nothing>().parMap2(NonBlocking, IO.unit, IO.just<Int?>(null)) { unit, _ -> unit }
        .fix().unsafeRunSync() shouldBe Unit
    }

    "ConcurrentParMap3 left handles null" {
      IO.concurrent<Nothing>().parMap3(NonBlocking, IO.just<Int?>(null), IO.unit, IO.unit) { _, unit, _ -> unit }
        .fix().unsafeRunSync() shouldBe Unit
    }

    "ConcurrentParMap3 middle handles null" {
      IO.concurrent<Nothing>().parMap3(NonBlocking, IO.unit, IO.just<Int?>(null), IO.unit) { unit, _, _ -> unit }
        .fix().unsafeRunSync() shouldBe Unit
    }

    "ConcurrentParMap3 right handles null" {
      IO.concurrent<Nothing>().parMap3(NonBlocking, IO.unit, IO.unit, IO.just<Int?>(null)) { unit, _, _ -> unit }
        .fix().unsafeRunSync() shouldBe Unit
    }

    "can go from Either to IO directly when Left type is a Throwable" {
      val exception = RuntimeException()
      val left = Either.left(exception)
      val right = Either.right("rightValue")

      left
        .toIO()
        .unsafeRunSyncEither() shouldBe Left(exception)
      right
        .toIO()
        .unsafeRunSync() shouldBe "rightValue"
    }

    "can go from Either to IO by mapping the Left value to a IO exception" {

      val exception = RuntimeException()
      val left = Either.left(exception)
      val right = Either.right("rightValue")

      left
        .toIOException()
        .attempt()
        .unsafeRunSync() shouldBe Left(exception)
      right
        .toIOException()
        .unsafeRunSync() shouldBe "rightValue"
    }

    "Cancellation is wired across suspend" {
      fun infiniteLoop(): IO<Nothing, Unit> {
        fun loop(iterations: Int): IO<Nothing, Unit> =
          just(iterations).flatMap { i -> loop(i + 1) }

        return loop(0)
      }

      val wrappedInfiniteLoop: IO<Nothing, Unit> =
        IO.effect { infiniteLoop().suspended().fold(::identity, ::identity) }

      IO.fx<Nothing, Unit> {
        val p = !Promise<ExitCase2<Nothing>>()
        val (_, cancel) = !IO.unit.bracketCase(
          release = { _, ec -> p.complete(ec) },
          use = { wrappedInfiniteLoop }
        ).fork()
        !IO.sleep(100.milliseconds)
        !cancel
        val result = !p.get()
        !IO.effect { result shouldBe ExitCase2.Canceled }
      }.suspended()
    }
  }
}

/** Represents a unique identifier context using object equality. */
internal class TestContext : AbstractCoroutineContextElement(TestContext) {
  companion object Key : kotlin.coroutines.CoroutineContext.Key<CoroutineName>

  override fun toString(): String = "TestContext(${Integer.toHexString(hashCode())})"
}

<<<<<<< HEAD
private fun <E> IO.Companion.eqK() = object : EqK<IOPartialOf<E>> {
  override fun <A> Kind<IOPartialOf<E>, A>.eqK(other: Kind<IOPartialOf<E>, A>, EQ: Eq<A>): Boolean = EQ<E, A>(EQ).run {
=======
internal fun IO.Companion.eqK() = object : EqK<ForIO> {
  override fun <A> Kind<ForIO, A>.eqK(other: Kind<ForIO, A>, EQ: Eq<A>): Boolean = EQ(EQ).run {
>>>>>>> c4393b03
    fix().eqv(other.fix())
  }
}

private fun IO.Companion.genK() = object : GenK<IOPartialOf<Nothing>> {
  override fun <A> genK(gen: Gen<A>): Gen<Kind<IOPartialOf<Nothing>, A>> =
    Gen.oneOf(
      gen.map(IO.Companion::just),
      Gen.throwable().map { raiseException<A>(it) }
    )
}<|MERGE_RESOLUTION|>--- conflicted
+++ resolved
@@ -579,17 +579,6 @@
       }.unsafeRunTimed(1.seconds) shouldBe Some(Right(Unit))
     }
 
-<<<<<<< HEAD
-    "onException should be called on finish with error" {
-      IO.fx<Nothing, Unit> {
-        val p = !Promise<Unit>()
-        !IO.effect<Int> { throw Exception() }.onException(p.complete(Unit)).attempt()
-        !p.get()
-      }.unsafeRunTimed(1.seconds) shouldBe Some(Right(Unit))
-    }
-
-=======
->>>>>>> c4393b03
     "Bracket should be stack safe" {
       val size = 5000
 
@@ -912,13 +901,8 @@
   override fun toString(): String = "TestContext(${Integer.toHexString(hashCode())})"
 }
 
-<<<<<<< HEAD
-private fun <E> IO.Companion.eqK() = object : EqK<IOPartialOf<E>> {
+internal fun <E> IO.Companion.eqK() = object : EqK<IOPartialOf<E>> {
   override fun <A> Kind<IOPartialOf<E>, A>.eqK(other: Kind<IOPartialOf<E>, A>, EQ: Eq<A>): Boolean = EQ<E, A>(EQ).run {
-=======
-internal fun IO.Companion.eqK() = object : EqK<ForIO> {
-  override fun <A> Kind<ForIO, A>.eqK(other: Kind<ForIO, A>, EQ: Eq<A>): Boolean = EQ(EQ).run {
->>>>>>> c4393b03
     fix().eqv(other.fix())
   }
 }
